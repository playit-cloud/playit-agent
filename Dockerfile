--- conflicted
+++ resolved
@@ -1,8 +1,4 @@
-<<<<<<< HEAD
-# FROM rust:1.80-alpine AS build-env
-=======
-FROM rust:1.88-alpine AS build-env
->>>>>>> 5a08445d
+# FROM rust:1.88-alpine AS build-env
 
 # WORKDIR /src/playit-agent
 
